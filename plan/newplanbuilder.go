--- conflicted
+++ resolved
@@ -258,17 +258,17 @@
 					ColName: col.ColName,
 					RetType: newExpr.GetType()}
 				schema = append(schema, schemaCol)
-				if !field.Auxiliary {
-					oldLen++
-				}
+				oldLen++
 			}
 			continue
 		}
-
+		if !field.Auxiliary {
+			oldLen++
+		}
 		newExpr, np, correlated, err := b.rewrite(field.Expr, p, mapper)
 		if err != nil {
 			b.err = errors.Trace(err)
-			return nil
+			return nil, oldLen
 		}
 		p = np
 		proj.correlated = proj.correlated || correlated
@@ -283,48 +283,16 @@
 			tblName = c.TblName
 			fromID = c.FromID
 		} else {
-<<<<<<< HEAD
-			newExpr, np, correlated, err := b.rewrite(field.Expr, p, mapper)
-			if err != nil {
-				b.err = errors.Trace(err)
-				return nil, oldLen
-			}
-			if !field.Auxiliary {
-				oldLen++
-			}
-			p = np
-			proj.correlated = proj.correlated || correlated
-			proj.Exprs = append(proj.Exprs, newExpr)
-			var fromID string
-			if field.AsName.L != "" {
-				colName = field.AsName
-				fromID = proj.id
-			} else if c, ok := newExpr.(*expression.Column); ok {
-				colName = c.ColName
-				tblName = c.TblName
-				fromID = c.FromID
-			} else {
-				colName = model.NewCIStr(field.Expr.Text())
-				fromID = proj.id
-			}
-			schemaCol := &expression.Column{
-				FromID:    fromID,
-				TblName:   tblName,
-				ColName:   colName,
-				RetType:   newExpr.GetType(),
-				Auxiliary: field.Auxiliary,
-			}
-			schema = append(schema, schemaCol)
-=======
 			colName = model.NewCIStr(field.Expr.Text())
 			fromID = proj.id
->>>>>>> 17af1cd6
 		}
 		schemaCol := &expression.Column{
-			FromID:  fromID,
-			TblName: tblName,
-			ColName: colName,
-			RetType: newExpr.GetType()}
+			FromID:    fromID,
+			TblName:   tblName,
+			ColName:   colName,
+			RetType:   newExpr.GetType(),
+			Auxiliary: field.Auxiliary,
+		}
 		schema = append(schema, schemaCol)
 	}
 	proj.SetSchema(schema)
@@ -528,7 +496,8 @@
 	case *ast.ColumnName:
 		var first, second expression.Schema
 		fromSchema := e.proj.GetChildByIndex(0).GetSchema()
-		if e.orderBy && e.inExpr {
+		secondIsProjection := e.orderBy && e.inExpr
+		if secondIsProjection {
 			second, first = e.proj.GetSchema(), fromSchema
 		} else {
 			first, second = e.proj.GetSchema(), fromSchema
@@ -548,10 +517,10 @@
 				e.err = errors.Errorf("Can't find Column %s", v.Name)
 				return inNode, true
 			}
-			if !e.orderBy || !e.inExpr {
+			if !secondIsProjection {
 				e.addProjectionExpr(projCol)
 			}
-		} else if e.orderBy && e.inExpr {
+		} else if secondIsProjection {
 			v.Table = projCol.TblName
 			e.addProjectionExpr(projCol)
 		}
@@ -634,9 +603,9 @@
 		}
 		if sel.Where != nil {
 			p = b.buildSelection(p, sel.Where, nil)
-		}
-		if b.err != nil {
-			return nil
+			if b.err != nil {
+				return nil
+			}
 		}
 		if sel.LockTp != ast.SelectLockNone {
 			p = b.buildSelectLock(p, sel.LockTp)
@@ -645,7 +614,6 @@
 			}
 		}
 		if hasAgg {
-<<<<<<< HEAD
 			if sel.GroupBy != nil {
 				p, correlated, gbyCols = b.rewriteGbyExprs(p, sel.GroupBy, sel.Fields.Fields)
 				if b.err != nil {
@@ -653,15 +621,10 @@
 				}
 			}
 			aggFuncs, havingMap, orderMap, totalMap = b.extractAggFunc(sel)
-		}
-		if hasAgg {
+			if b.err != nil {
+				return nil
+			}
 			p = b.buildAggregation(p, aggFuncs, gbyCols, correlated)
-		}
-	} else {
-		if hasAgg {
-			aggFuncs, havingMap, orderMap, totalMap = b.extractAggFunc(sel)
-=======
-			p = b.buildAggregation(p, aggFuncs, sel.GroupBy)
 			if b.err != nil {
 				return nil
 			}
@@ -670,20 +633,22 @@
 		p = b.buildNewTableDual()
 		if b.err != nil {
 			return nil
->>>>>>> 17af1cd6
 		}
 		if sel.Where != nil {
 			b.buildSelection(p, sel.Where, nil)
+			if b.err != nil {
+				return nil
+			}
 		}
 		if hasAgg {
-<<<<<<< HEAD
+			aggFuncs, havingMap, orderMap, totalMap = b.extractAggFunc(sel)
+			if b.err != nil {
+				return nil
+			}
 			p = b.buildAggregation(p, aggFuncs, nil, false)
-=======
-			p = b.buildAggregation(p, aggFuncs, nil)
 			if b.err != nil {
 				return nil
 			}
->>>>>>> 17af1cd6
 		}
 	}
 	var oldLen int
@@ -741,7 +706,6 @@
 	return p
 }
 
-<<<<<<< HEAD
 func (b *planBuilder) buildTrim(p Plan, len int) Plan {
 	trunc := &Trim{}
 	trunc.id = b.allocID(trunc)
@@ -749,14 +713,14 @@
 	trunc.SetSchema(p.GetSchema().DeepCopy()[:len])
 	trunc.correlated = p.IsCorrelated()
 	return trunc
-=======
+}
+
 func (b *planBuilder) buildNewTableDual() Plan {
 	dual := new(NewTableDual)
 	dual.id = b.allocID(dual)
 	schema := []*expression.Column{{FromID: dual.id}}
 	dual.SetSchema(schema)
 	return dual
->>>>>>> 17af1cd6
 }
 
 func (b *planBuilder) buildNewTableScanPlan(tn *ast.TableName) Plan {
